import re
import datetime
from decimal import Decimal
from base64 import b64decode
from binascii import unhexlify
from functools import partial
from collections import OrderedDict

import six
import requests
from requests.compat import urljoin, urlparse
from dateutil.parser import parse as parse_date
from lxml import etree

from .util import _getLogger
from .const import HTTP_TIMEOUT
from .soap import SOAP
from .marshal import marshal_value


class UPNPError(Exception):
    """
    Exception class for UPnP errors.
    """
    pass


class InvalidActionException(UPNPError):
    """
    Action doesn't exist.
    """
    pass


class ValidationError(UPNPError):
    """
    Given value didn't validate with the given data type.
    """
    def __init__(self, reasons):
        super(ValidationError, self).__init__()
        self.reasons = reasons


class UnexpectedResponse(UPNPError):
    """
    Got a response we didn't expect.
    """
    pass


class CallActionMixin(object):
    def __call__(self, action_name, **kwargs):
        """
        Convenience method for quickly finding and calling an Action on a
        Service. Must have implemented a `find_action(action_name)` method.
        """
        action = self.find_action(action_name)
        if action is not None:
            return action(**kwargs)
        raise InvalidActionException('Action with name %r does not exist.' % action_name)


class Device(CallActionMixin):
    """
    UPNP Device represention.
    This class represents an UPnP device. `location` is an URL to a control XML
    file, per UPnP standard section 2.3 ('Device Description'). This MUST match
    the URL as given in the 'Location' header when using discovery (SSDP).
    `device_name` is a name for the device, which may be obtained using the
    SSDP class or may be made up by the caller.

    Raises urllib2.HTTPError when the location is invalid

    Example:

    >>> device = Device('http://192.168.1.254:80/upnp/IGD.xml')
    >>> for service in device.services:
    ...     print service.service_id
    ...
    urn:upnp-org:serviceId:layer3f
    urn:upnp-org:serviceId:wancic
    urn:upnp-org:serviceId:wandsllc:pvc_Internet
    urn:upnp-org:serviceId:wanipc:Internet
    """
<<<<<<< HEAD
    def __init__(self, location, device_name=None, ignore_urlbase=False, headers=None):
=======
    def __init__(self, location, device_name=None, ignore_urlbase=False, http_auth=None):
>>>>>>> 78ff8e9f
        """
        Create a new Device instance. `location` is an URL to an XML file
        describing the server's services.
        """
        self.location = location
        self.device_name = location if device_name is None else device_name
        self.services = []
        self.service_map = {}
        self._log = _getLogger('Device')

<<<<<<< HEAD
        resp = requests.get(location, timeout=HTTP_TIMEOUT, headers=headers)
=======
        self.http_auth = http_auth

        resp = requests.get(location, timeout=HTTP_TIMEOUT, auth=self.http_auth)
>>>>>>> 78ff8e9f
        resp.raise_for_status()

        root = etree.fromstring(resp.content)
        findtext = partial(root.findtext, namespaces=root.nsmap)

        self.device_type = findtext('device/deviceType')
        self.friendly_name = findtext('device/friendlyName')
        self.manufacturer = findtext('device/manufacturer')
        self.manufacturer_url = findtext('device/manufacturerURL')
        self.model_description = findtext('device/modelDescription')
        self.model_name = findtext('device/modelName')
        self.model_number = findtext('device/modelNumber')
        self.serial_number = findtext('device/serialNumber')
        self.udn = findtext('device/UDN')

        self._url_base = findtext('URLBase')
        if self._url_base is None or ignore_urlbase:
            # If no URL Base is given, the UPnP specification says: "the base
            # URL is the URL from which the device description was retrieved"
            self._url_base = self.location
        self._root_xml = root
        self._findtext = findtext
        self._find = partial(root.find, namespaces=root.nsmap)
        self._findall = partial(root.findall, namespaces=root.nsmap)
        self._read_services()

    def __repr__(self):
        return "<Device '%s'>" % (self.friendly_name)

    def __getattr__(self, name):
        """
        Allow Services to be returned as members of the Device.
        """
        try:
            return self.service_map[name]
        except KeyError:
            raise AttributeError('No attribute or service found with name %r.' % name)

    def __getitem__(self, key):
        """
        Allow Services to be returned as dictionary keys of the Device.
        """
        return self.service_map[key]

    def __dir__(self):
        """
        Add Service names to `dir(device)` output for use with tab-completion in repl.
        """
        return super(Device, self).__dir__() + list(self.service_map.keys())

    @property
    def actions(self):
        actions = []
        for service in self.services:
            actions.extend(service.actions)
        return actions

    def _read_services(self):
        """
        Read the control XML file and populate self.services with a list of
        services in the form of Service class instances.
        """
        # The double slash in the XPath is deliberate, as services can be
        # listed in two places (Section 2.3 of uPNP device architecture v1.1)
        for node in self._findall('device//serviceList/service'):
            findtext = partial(node.findtext, namespaces=self._root_xml.nsmap)
            svc = Service(
                self,
                self._url_base,
                findtext('serviceType'),
                findtext('serviceId'),
                findtext('controlURL'),
                findtext('SCPDURL'),
                findtext('eventSubURL')
            )
            self._log.debug('%s: Service %r at %r', self.device_name, svc.service_type, svc.scpd_url)
            self.services.append(svc)
            self.service_map[svc.name] = svc

    def find_action(self, action_name):
        """Find an action by name.
        Convenience method that searches through all the services offered by
        the Server for an action and returns an Action instance. If the action
        is not found, returns None. If multiple actions with the same name are
        found it returns the first one.
        """
        for service in self.services:
            action = service.find_action(action_name)
            if action is not None:
                return action


class Service(CallActionMixin):
    """
    Service Control Point Definition. This class reads an SCPD XML file and
    parses the actions and state variables. It can then be used to call
    actions.
    """
    def __init__(self, device, url_base, service_type, service_id,
                 control_url, scpd_url, event_sub_url):
        self.device = device
        self._url_base = url_base
        self.service_type = service_type
        self.service_id = service_id
        self._control_url = control_url
        self.scpd_url = scpd_url
        self._event_sub_url = event_sub_url

        self.actions = []
        self.action_map = {}
        self.statevars = {}
        self._log = _getLogger('Service')

        self._log.debug('%s url_base: %s', self.service_id, self._url_base)
        self._log.debug('%s SCPDURL: %s', self.service_id, self.scpd_url)
        self._log.debug('%s controlURL: %s', self.service_id, self._control_url)
        self._log.debug('%s eventSubURL: %s', self.service_id, self._event_sub_url)

        url = urljoin(self._url_base, self.scpd_url)
<<<<<<< HEAD
        self._log.debug('Reading %s', url)
        resp = requests.get(url, timeout=HTTP_TIMEOUT)
=======
        self._log.info('Reading %s', url)
        resp = requests.get(url, timeout=HTTP_TIMEOUT, auth=self.device.http_auth)
>>>>>>> 78ff8e9f
        resp.raise_for_status()
        self.scpd_xml = etree.fromstring(resp.content)
        self._find = partial(self.scpd_xml.find, namespaces=self.scpd_xml.nsmap)
        self._findtext = partial(self.scpd_xml.findtext, namespaces=self.scpd_xml.nsmap)
        self._findall = partial(self.scpd_xml.findall, namespaces=self.scpd_xml.nsmap)

        self._read_state_vars()
        self._read_actions()

    def __repr__(self):
        return "<Service service_id='%s'>" % (self.service_id)

    def __getattr__(self, name):
        """
        Allow Actions to be returned as members of the Service.
        """
        try:
            return self.action_map[name]
        except KeyError:
            raise AttributeError('No attribute or action found with name %r.' % name)

    def __getitem__(self, key):
        """
        Allow Actions to be returned as dictionary keys of the Service.
        """
        return self.action_map[key]

    def __dir__(self):
        """
        Add Action names to `dir(service)` output for use with tab-completion in repl.
        """
        return super(Service, self).__dir__() + [a.name for a in self.actions]

    @property
    def name(self):
        try:
            return self.service_id[self.service_id.rindex(":")+1:]
        except ValueError:
            return self.service_id

    def _read_state_vars(self):
        for statevar_node in self._findall('serviceStateTable/stateVariable'):
            findtext = partial(statevar_node.findtext, namespaces=statevar_node.nsmap)
            findall = partial(statevar_node.findall, namespaces=statevar_node.nsmap)
            name = findtext('name')
            datatype = findtext('dataType')
            send_events = statevar_node.attrib.get('sendEvents', 'yes').lower() == 'yes'
            allowed_values = set([e.text for e in findall('allowedValueList/allowedValue')])
            self.statevars[name] = dict(
                name=name,
                datatype=datatype,
                allowed_values=allowed_values,
                send_events=send_events
            )

    def _read_actions(self):
        action_url = urljoin(self._url_base, self._control_url)

        for action_node in self._findall('actionList/action'):
            name = action_node.findtext('name', namespaces=action_node.nsmap)
            argsdef_in = []
            argsdef_out = []
            for arg_node in action_node.findall(
                    'argumentList/argument', namespaces=action_node.nsmap):
                findtext = partial(arg_node.findtext, namespaces=arg_node.nsmap)
                arg_name = findtext('name')
                arg_statevar = self.statevars[findtext('relatedStateVariable')]
                if findtext('direction').lower() == 'in':
                    argsdef_in.append((arg_name, arg_statevar))
                else:
                    argsdef_out.append((arg_name, arg_statevar))
            action = Action(self, action_url, self.service_type, name, argsdef_in, argsdef_out)
            self.action_map[name] = action
            self.actions.append(action)

    @staticmethod
    def validate_subscription_response(resp):
        lc_headers = {k.lower(): v for k, v in resp.headers.items()}
        try:
            sid = lc_headers['sid']
        except KeyError:
            raise UnexpectedResponse('Event subscription call returned without a "SID" header')
        try:
            timeout_str = lc_headers['timeout'].lower()
        except KeyError:
            raise UnexpectedResponse('Event subscription call returned without a "Timeout" header')
        if not timeout_str.startswith('second-'):
            raise UnexpectedResponse(
                'Event subscription call returned an invalid timeout value: %r' % timeout_str)
        timeout_str = timeout_str[len('Second-'):]
        try:
            timeout = None if timeout_str == 'infinite' else int(timeout_str)
        except ValueError:
            raise UnexpectedResponse(
                'Event subscription call returned a timeout value which wasn\'t "infinite" or an in'
                'teger')
        return sid, timeout

    @staticmethod
    def validate_subscription_renewal_response(resp):
        lc_headers = {k.lower(): v for k, v in resp.headers.items()}
        try:
            timeout_str = lc_headers['timeout'].lower()
        except KeyError:
            raise UnexpectedResponse('Event subscription call returned without a "Timeout" header')
        if not timeout_str.startswith('second-'):
            raise UnexpectedResponse(
                'Event subscription call returned an invalid timeout value: %r' % timeout_str)
        timeout_str = timeout_str[len('Second-'):]
        try:
            timeout = None if timeout_str == 'infinite' else int(timeout_str)
        except ValueError:
            raise UnexpectedResponse(
                'Event subscription call returned a timeout value which wasn\'t "infinite" or an in'
                'teger')
        return timeout

    def find_action(self, action_name):
        try:
            return self.action_map[action_name]
        except KeyError:
            pass

    def subscribe(self, callback_url, timeout=None):
        """
        Set up a subscription to the events offered by this service.
        """
        url = urljoin(self._url_base, self._event_sub_url)
        headers = dict(
            HOST=urlparse(url).netloc,
            CALLBACK='<%s>' % callback_url,
            NT='upnp:event'
        )
        if timeout is not None:
            headers['TIMEOUT'] = 'Second-%s' % timeout
        resp = requests.request('SUBSCRIBE', url, headers=headers, auth=self.device.http_auth)
        resp.raise_for_status()
        return Service.validate_subscription_response(resp)

    def renew_subscription(self, sid, timeout=None):
        """
        Renews a previously configured subscription.
        """
        url = urljoin(self._url_base, self._event_sub_url)
        headers = dict(
            HOST=urlparse(url).netloc,
            SID=sid
        )
        if timeout is not None:
            headers['TIMEOUT'] = 'Second-%s' % timeout
        resp = requests.request('SUBSCRIBE', url, headers=headers, auth=self.device.http_auth)
        resp.raise_for_status()
        return Service.validate_subscription_renewal_response(resp)

    def cancel_subscription(self, sid):
        """
        Unsubscribes from a previously configured subscription.
        """
        url = urljoin(self._url_base, self._event_sub_url)
        headers = dict(
            HOST=urlparse(url).netloc,
            SID=sid
        )
        resp = requests.request('UNSUBSCRIBE', url, headers=headers, auth=self.device.http_auth)
        resp.raise_for_status()


class Action(object):
    def __init__(self, service, url, service_type, name, argsdef_in=None, argsdef_out=None):
        if argsdef_in is None:
            argsdef_in = []
        if argsdef_out is None:
            argsdef_out = []
        self.service = service
        self.url = url
        self.service_type = service_type
        self.name = name
        self.argsdef_in = argsdef_in
        self.argsdef_out = argsdef_out
        self._log = _getLogger('Action')

    def __repr__(self):
        return "<Action '%s'>" % (self.name)

    def __call__(self, http_auth=None, **kwargs):
        arg_reasons = {}
        call_kwargs = OrderedDict()

        # Validate arguments using the SCPD stateVariable definitions
        for name, statevar in self.argsdef_in:
            if name not in kwargs:
                raise UPNPError('Missing required param \'%s\'' % (name))
            valid, reasons = self.validate_arg(kwargs[name], statevar)
            if not valid:
                arg_reasons[name] = reasons
            # Preserve the order of call args, as listed in SCPD XML spec
            call_kwargs[name] = kwargs[name]

        if arg_reasons:
            raise ValidationError(arg_reasons)

        # Make the actual call
        self._log.debug(">> %s (%s)", self.name, call_kwargs)
        soap_client = SOAP(self.url, self.service_type)
<<<<<<< HEAD
        soap_response = soap_client.call(self.name, call_kwargs)
        self._log.debug("<< %s (%s): %s", self.name, call_kwargs, soap_response)
=======

        # pass a requests auth object if either the device or the http_auth argument supply one
        auth_object = http_auth or self.service.device.http_auth
        soap_response = soap_client.call(self.name, call_kwargs, auth_object)
>>>>>>> 78ff8e9f

        # Marshall the response to python data types
        out = {}
        for name, statevar in self.argsdef_out:
            _, value = marshal_value(statevar['datatype'], soap_response[name])
            out[name] = value

        return out

    @staticmethod
    def validate_arg(arg, argdef):
        """
        Validate an incoming (unicode) string argument according the UPnP spec. Raises UPNPError.
        """
        datatype = argdef['datatype']
        reasons = set()
        ranges = {
            'ui1': (int, 0, 255),
            'ui2': (int, 0, 65535),
            'ui4': (int, 0, 4294967295),
            'i1': (int, -128, 127),
            'i2': (int, -32768, 32767),
            'i4': (int, -2147483648, 2147483647),
            'r4': (Decimal, Decimal('3.40282347E+38'), Decimal('1.17549435E-38'))
        }
        try:
            if datatype in set(ranges.keys()):
                v_type, v_min, v_max = ranges[datatype]
                if not v_min <= v_type(arg) <= v_max:
                    reasons.add('%r datatype must be a number in the range %s to %s' % (
                        datatype, v_min, v_max))

            elif datatype in {'r8', 'number', 'float', 'fixed.14.4'}:
                v = Decimal(arg)
                if v < 0:
                    assert Decimal('-1.79769313486232E308') <= v <= Decimal('4.94065645841247E-324')
                else:
                    assert Decimal('4.94065645841247E-324') <= v <= Decimal('1.79769313486232E308')

            elif datatype == 'char':
                v = arg.decode('utf8') if six.PY2 or isinstance(arg, bytes) else arg
                assert len(v) == 1

            elif datatype == 'string':
                v = arg.decode("utf8") if six.PY2 or isinstance(arg, bytes) else arg
                if argdef['allowed_values'] and v not in argdef['allowed_values']:
                    reasons.add('Value %r not in allowed values list' % arg)

            elif datatype == 'date':
                v = parse_date(arg)
                if any((v.hour, v.minute, v.second)):
                    reasons.add("'date' datatype must not contain a time")

            elif datatype in ('dateTime', 'dateTime.tz'):
                v = parse_date(arg)
                if datatype == 'dateTime' and v.tzinfo is not None:
                    reasons.add("'dateTime' datatype must not contain a timezone")

            elif datatype in ('time', 'time.tz'):
                now = datetime.datetime.utcnow()
                v = parse_date(arg, default=now)
                if v.tzinfo is not None:
                    now += v.utcoffset()
                if not all((
                        v.day == now.day,
                        v.month == now.month,
                        v.year == now.year)):
                    reasons.add('%r datatype must not contain a date' % datatype)
                if datatype == 'time' and v.tzinfo is not None:
                    reasons.add('%r datatype must not have timezone information' % datatype)

            elif datatype == 'boolean':
                valid = {'true', 'yes', '1', 'false', 'no', '0'}
                if arg.lower() not in valid:
                    reasons.add('%r datatype must be one of %s' % (datatype, ','.join(valid)))

            elif datatype == 'bin.base64':
                b64decode(arg)

            elif datatype == 'bin.hex':
                unhexlify(arg)

            elif datatype == 'uri':
                urlparse(arg)

            elif datatype == 'uuid':
                if not re.match(
                        r'^[0-9a-f]{8}\-[0-9a-f]{4}\-[0-9a-f]{4}\-[0-9a-f]{4}\-[0-9a-f]{12}$',
                        arg, re.I):
                    reasons.add('%r datatype must contain a valid UUID')

            else:
                reasons.add("%r datatype is unrecognised." % datatype)

        except ValueError as exc:
            reasons.add(str(exc))

        return not bool(len(reasons)), reasons<|MERGE_RESOLUTION|>--- conflicted
+++ resolved
@@ -82,11 +82,9 @@
     urn:upnp-org:serviceId:wandsllc:pvc_Internet
     urn:upnp-org:serviceId:wanipc:Internet
     """
-<<<<<<< HEAD
-    def __init__(self, location, device_name=None, ignore_urlbase=False, headers=None):
-=======
-    def __init__(self, location, device_name=None, ignore_urlbase=False, http_auth=None):
->>>>>>> 78ff8e9f
+    def __init__(
+            self, location, device_name=None, ignore_urlbase=False,
+            http_auth=None, http_headers=None):
         """
         Create a new Device instance. `location` is an URL to an XML file
         describing the server's services.
@@ -97,13 +95,15 @@
         self.service_map = {}
         self._log = _getLogger('Device')
 
-<<<<<<< HEAD
-        resp = requests.get(location, timeout=HTTP_TIMEOUT, headers=headers)
-=======
         self.http_auth = http_auth
-
-        resp = requests.get(location, timeout=HTTP_TIMEOUT, auth=self.http_auth)
->>>>>>> 78ff8e9f
+        self.http_headers = headers
+
+        resp = requests.get(
+          location,
+          timeout=HTTP_TIMEOUT,
+          auth=self.http_auth,
+          headers=self.http_headers
+        )
         resp.raise_for_status()
 
         root = etree.fromstring(resp.content)
@@ -223,13 +223,13 @@
         self._log.debug('%s eventSubURL: %s', self.service_id, self._event_sub_url)
 
         url = urljoin(self._url_base, self.scpd_url)
-<<<<<<< HEAD
         self._log.debug('Reading %s', url)
-        resp = requests.get(url, timeout=HTTP_TIMEOUT)
-=======
-        self._log.info('Reading %s', url)
-        resp = requests.get(url, timeout=HTTP_TIMEOUT, auth=self.device.http_auth)
->>>>>>> 78ff8e9f
+        resp = requests.get(
+          url,
+          timeout=HTTP_TIMEOUT,
+          auth=self.device.http_auth,
+          headers=self.device.http_headers
+        )
         resp.raise_for_status()
         self.scpd_xml = etree.fromstring(resp.content)
         self._find = partial(self.scpd_xml.find, namespaces=self.scpd_xml.nsmap)
@@ -434,15 +434,13 @@
         # Make the actual call
         self._log.debug(">> %s (%s)", self.name, call_kwargs)
         soap_client = SOAP(self.url, self.service_type)
-<<<<<<< HEAD
-        soap_response = soap_client.call(self.name, call_kwargs)
+
+        soap_response = soap_client.call(
+          self.name,
+          call_kwargs,
+          http_auth or self.service.device.http_auth
+        )
         self._log.debug("<< %s (%s): %s", self.name, call_kwargs, soap_response)
-=======
-
-        # pass a requests auth object if either the device or the http_auth argument supply one
-        auth_object = http_auth or self.service.device.http_auth
-        soap_response = soap_client.call(self.name, call_kwargs, auth_object)
->>>>>>> 78ff8e9f
 
         # Marshall the response to python data types
         out = {}
